[package]
name = "node-executor"
version = "0.2.0"
authors = ["xxlabs <admin@xx.network>"]
edition = "2021"
homepage = "https://xx.network"
repository = "https://github.com/xx-labs/xxchain/"

[package.metadata.docs.rs]
targets = ["x86_64-unknown-linux-gnu"]

[dependencies]
codec = { package = "parity-scale-codec", version = "3.0.0" }
scale-info = { version = "2.1.1", features = ["derive"] }
node-primitives = { version = "0.2.0", path = "../primitives" }
runtime-common = { version = "0.2.0", path = "../runtime/common" }
<<<<<<< HEAD
xxnetwork-runtime = { version = "0.2.5", path = "../runtime/xxnetwork", optional=true }
=======
xxnetwork-runtime = { version = "0.2.6", path = "../runtime/xxnetwork", optional=true }
>>>>>>> 8bcb0e65
canary-runtime = { version = "0.2.0", path = "../runtime/canary", optional=true }
sc-executor = { git = "https://github.com/xx-labs/substrate", branch = "dev/xx-network" }
sp-core = { git = "https://github.com/xx-labs/substrate", branch = "dev/xx-network" }
sp-keystore = { git = "https://github.com/xx-labs/substrate", branch = "dev/xx-network" }
sp-state-machine = { git = "https://github.com/xx-labs/substrate", branch = "dev/xx-network" }
sp-trie = { git = "https://github.com/xx-labs/substrate", branch = "dev/xx-network" }
frame-benchmarking = { git = "https://github.com/xx-labs/substrate", branch = "dev/xx-network" }
sp-tracing = { git = "https://github.com/xx-labs/substrate", branch = "dev/xx-network" }

[dev-dependencies]
criterion = "0.3.0"
frame-support = { git = "https://github.com/xx-labs/substrate", branch = "dev/xx-network" }
frame-system = { git = "https://github.com/xx-labs/substrate", branch = "dev/xx-network" }
node-testing = { version = "0.2.0", path = "../testing" }
pallet-balances = { git = "https://github.com/xx-labs/substrate", branch = "dev/xx-network" }
pallet-im-online = { git = "https://github.com/xx-labs/substrate", branch = "dev/xx-network" }
pallet-timestamp = { git = "https://github.com/xx-labs/substrate", branch = "dev/xx-network" }
pallet-treasury = { git = "https://github.com/xx-labs/substrate", branch = "dev/xx-network" }
pallet-transaction-payment = { git = "https://github.com/xx-labs/substrate", branch = "dev/xx-network" }
sp-application-crypto = { git = "https://github.com/xx-labs/substrate", branch = "dev/xx-network" }
sp-consensus-babe = { git = "https://github.com/xx-labs/substrate", branch = "dev/xx-network" }
sp-runtime = { git = "https://github.com/xx-labs/substrate", branch = "dev/xx-network" }
sp-externalities = { git = "https://github.com/xx-labs/substrate", branch = "dev/xx-network" }
sp-keyring = { git = "https://github.com/xx-labs/substrate", branch = "dev/xx-network" }
wat = "1.0"
futures = "0.3.21"

[features]
default = ["xxnetwork"]
wasmtime = ["sc-executor/wasmtime"]
stress-test = []
xxnetwork = ["xxnetwork-runtime"]
canary = ["canary-runtime"]

[[bench]]
name = "bench"
harness = false<|MERGE_RESOLUTION|>--- conflicted
+++ resolved
@@ -14,11 +14,7 @@
 scale-info = { version = "2.1.1", features = ["derive"] }
 node-primitives = { version = "0.2.0", path = "../primitives" }
 runtime-common = { version = "0.2.0", path = "../runtime/common" }
-<<<<<<< HEAD
-xxnetwork-runtime = { version = "0.2.5", path = "../runtime/xxnetwork", optional=true }
-=======
 xxnetwork-runtime = { version = "0.2.6", path = "../runtime/xxnetwork", optional=true }
->>>>>>> 8bcb0e65
 canary-runtime = { version = "0.2.0", path = "../runtime/canary", optional=true }
 sc-executor = { git = "https://github.com/xx-labs/substrate", branch = "dev/xx-network" }
 sp-core = { git = "https://github.com/xx-labs/substrate", branch = "dev/xx-network" }
