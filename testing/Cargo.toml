--- conflicted
+++ resolved
@@ -19,24 +19,6 @@
 node-executor = { version = "0.2.0", path = "../executor" }
 node-primitives = { version = "0.2.0", path = "../primitives" }
 runtime-common = { version = "0.2.0", path = "../runtime/common" }
-<<<<<<< HEAD
-xxnetwork-runtime = { version = "0.2.5", path = "../runtime/xxnetwork" }
-sp-core = { git = "https://github.com/xx-labs/substrate", branch = "xx-network" }
-sp-io = { git = "https://github.com/xx-labs/substrate", branch = "xx-network" }
-sp-runtime = { git = "https://github.com/xx-labs/substrate", branch = "xx-network" }
-sc-executor = { git = "https://github.com/xx-labs/substrate", branch = "xx-network", features = ["wasmtime"] }
-sp-consensus = { git = "https://github.com/xx-labs/substrate", branch = "xx-network" }
-frame-system = { git = "https://github.com/xx-labs/substrate", branch = "xx-network" }
-substrate-test-client = { git = "https://github.com/xx-labs/substrate", branch = "xx-network" }
-pallet-transaction-payment = { git = "https://github.com/xx-labs/substrate", branch = "xx-network" }
-sp-api = { git = "https://github.com/xx-labs/substrate", branch = "xx-network" }
-sp-timestamp = { git = "https://github.com/xx-labs/substrate", branch = "xx-network", default-features = false }
-sp-block-builder = { git = "https://github.com/xx-labs/substrate", branch = "xx-network" }
-sc-block-builder = { git = "https://github.com/xx-labs/substrate", branch = "xx-network" }
-sp-inherents = { git = "https://github.com/xx-labs/substrate", branch = "xx-network" }
-sp-blockchain = { git = "https://github.com/xx-labs/substrate", branch = "xx-network" }
-log = "0.4.8"
-=======
 xxnetwork-runtime = { version = "0.2.6", path = "../runtime/xxnetwork" }
 sp-core = { git = "https://github.com/xx-labs/substrate", branch = "dev/xx-network" }
 sp-io = { git = "https://github.com/xx-labs/substrate", branch = "dev/xx-network" }
@@ -53,7 +35,6 @@
 sp-inherents = { git = "https://github.com/xx-labs/substrate", branch = "dev/xx-network" }
 sp-blockchain = { git = "https://github.com/xx-labs/substrate", branch = "dev/xx-network" }
 log = "0.4.17"
->>>>>>> 8bcb0e65
 tempfile = "3.1.0"
 fs_extra = "1"
 futures = "0.3.21"
